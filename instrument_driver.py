--- conflicted
+++ resolved
@@ -83,13 +83,10 @@
     ENTER = 'DRIVER_EVENT_ENTER'
     EXIT = 'DRIVER_EVENT_EXIT'
     UPDATE_PARAMS = 'DRIVER_EVENT_UPDATE_PARAMS'
-<<<<<<< HEAD
     BREAK = 'DRIVER_EVENT_BREAK'
-=======
     EXECUTE_DIRECT = 'EXECUTE_DIRECT'    
     START_DIRECT = 'DRIVER_EVENT_START_DIRECT'
     STOP_DIRECT = 'DRIVER_EVENT_STOP_DIRECT'
->>>>>>> 8814ecb6
 
 class DriverAsyncEvent(BaseEnum):
     """
@@ -196,19 +193,11 @@
         Set device parameters.
         @param args[0] parameter : value dict of parameters to set.
         @param timeout=timeout Optional command timeout.
-<<<<<<< HEAD
         @raises InstrumentParameterException if missing or invalid set parameters.
-        @riases InstrumentTimeoutException if could not wake device or no response.
+        @raises InstrumentTimeoutException if could not wake device or no response.
         @raises InstrumentProtocolException if set command not recognized.
         @raises InstrumentStateException if command not allowed in current state.
         @raises NotImplementedException if not implemented by subclass.
-=======
-        @raises ParameterError if missing or invalid set parameters.
-        @raises TimeoutError if could not wake device or no response.
-        @raises ProtocolError if set command not recognized.
-        @raises StateError if command not allowed in current state.
-        @raises NotImplementedError if not implemented by subclass.
->>>>>>> 8814ecb6
         """
         raise NotImplementedException('set() not implemented.')
 
@@ -217,17 +206,10 @@
         Poll for a sample.
         @param timeout=timeout Optional command timeout.        
         @ retval Device sample dict.
-<<<<<<< HEAD
-        @riases InstrumentTimeoutException if could not wake device or no response.
+        @raises InstrumentTimeoutException if could not wake device or no response.
         @raises InstrumentProtocolException if acquire command not recognized.
         @raises InstrumentStateException if command not allowed in current state.
         @raises NotImplementedException if not implemented by subclass.        
-=======
-        @raises TimeoutError if could not wake device or no response.
-        @raises ProtocolError if acquire command not recognized.
-        @raises StateError if command not allowed in current state.
-        @raises NotImplementedError if not implemented by subclass.        
->>>>>>> 8814ecb6
         """
         raise NotImplementedException('execute_acquire_sample() not implemented.')
 
@@ -235,15 +217,9 @@
         """
         Switch to autosample mode.
         @param timeout=timeout Optional command timeout.        
-<<<<<<< HEAD
-        @riases InstrumentTimeoutException if could not wake device or no response.
+        @raises InstrumentTimeoutException if could not wake device or no response.
         @raises InstrumentStateException if command not allowed in current state.
         @raises NotImplementedException if not implemented by subclass.                
-=======
-        @raises TimeoutError if could not wake device or no response.
-        @raises StateError if command not allowed in current state.
-        @raises NotImplementedError if not implemented by subclass.                
->>>>>>> 8814ecb6
         """
         raise NotImplementedException('execute_start_autosample() not implemented.')
 
@@ -251,17 +227,10 @@
         """
         Leave autosample mode.
         @param timeout=timeout Optional command timeout.        
-<<<<<<< HEAD
-        @riases InstrumentTimeoutException if could not wake device or no response.
+        @raises InstrumentTimeoutException if could not wake device or no response.
         @raises InstrumentProtocolException if stop command not recognized.
         @raises InstrumentStateException if command not allowed in current state.
         @raises NotImplementedException if not implemented by subclass.                
-=======
-        @raises TimeoutError if could not wake device or no response.
-        @raises ProtocolError if stop command not recognized.
-        @raises StateError if command not allowed in current state.
-        @raises NotImplementedError if not implemented by subclass.                
->>>>>>> 8814ecb6
         """
         raise NotImplementedException('execute_stop_autosample() not implemented.')
 
@@ -270,17 +239,10 @@
         Execute device tests.
         @param timeout=timeout Optional command timeout (for wakeup only --
         device specific timeouts for internal test commands).
-<<<<<<< HEAD
-        @riases InstrumentTimeoutException if could not wake device or no response.
+        @raises InstrumentTimeoutException if could not wake device or no response.
         @raises InstrumentProtocolException if test commands not recognized.
         @raises InstrumentStateException if command not allowed in current state.
         @raises NotImplementedException if not implemented by subclass.                        
-=======
-        @raises TimeoutError if could not wake device or no response.
-        @raises ProtocolError if test commands not recognized.
-        @raises StateError if command not allowed in current state.
-        @raises NotImplementedError if not implemented by subclass.                        
->>>>>>> 8814ecb6
         """
         raise NotImplementedException('execute_test() not implemented.')
 
@@ -289,17 +251,10 @@
         Execute device calibration.
         @param timeout=timeout Optional command timeout (for wakeup only --
         device specific timeouts for internal calibration commands).
-<<<<<<< HEAD
-        @riases InstrumentTimeoutException if could not wake device or no response.
+        @raises InstrumentTimeoutException if could not wake device or no response.
         @raises InstrumentProtocolException if test commands not recognized.
         @raises InstrumentStateException if command not allowed in current state.
         @raises NotImplementedException if not implemented by subclass.                        
-=======
-        @raises TimeoutError if could not wake device or no response.
-        @raises ProtocolError if test commands not recognized.
-        @raises StateError if command not allowed in current state.
-        @raises NotImplementedError if not implemented by subclass.                        
->>>>>>> 8814ecb6
         """
         raise NotImplementedException('execute_calibrate() not implemented.')
 
@@ -310,7 +265,7 @@
         @raises StateError if command not allowed in current state.
         @raises NotImplementedError if not implemented by subclass.                
         """
-        raise NotImplementedError('execute_start_direct_access() not implemented.')
+        raise NotImplementedException('execute_start_direct_access() not implemented.')
 
     def execute_direct_access(self, *args, **kwargs):
         """
@@ -319,7 +274,7 @@
         @raises StateError if command not allowed in current state.
         @raises NotImplementedError if not implemented by subclass.                
         """
-        raise NotImplementedError('execute_direct_access() not implemented.')
+        raise NotImplementedException('execute_direct_access() not implemented.')
 
     def execute_stop_direct_access(self, *args, **kwargs):
         """
@@ -329,11 +284,7 @@
         @raises StateError if command not allowed in current state.
         @raises NotImplementedError if not implemented by subclass.                
         """
-<<<<<<< HEAD
-        raise NotImplementedException('execute_direct() not implemented.')
-=======
-        raise NotImplementedError('execute_stop_direct_access() not implemented.')
->>>>>>> 8814ecb6
+        raise NotImplementedException('execute_stop_direct_access() not implemented.')
 
     ########################################################################
     # Resource query interface.
