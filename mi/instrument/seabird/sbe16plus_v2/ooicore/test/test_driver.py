"""
@package mi.instrument.seabird.sbe16plus_v2.ooicore.test.test_driver
@file ion/services/mi/drivers/sbe16_plus_v2/test_sbe16_driver.py
@author David Everett 
@brief Test cases for InstrumentDriver

USAGE:
 Make tests verbose and provide stdout
   * From the IDK
       $ bin/test_driver
       $ bin/test_driver -u
       $ bin/test_driver -i
       $ bin/test_driver -q

"""

__author__ = 'David Everett'
__license__ = 'Apache 2.0'

import unittest
from nose.plugins.attrib import attr
<<<<<<< HEAD
from mi.instrument.seabird.sbe16plus_v2.test.test_driver import SBEUnitTestCase
from mi.instrument.seabird.sbe16plus_v2.test.test_driver import SBEIntTestCase
from mi.instrument.seabird.sbe16plus_v2.test.test_driver import SBEQualTestCase
from mi.instrument.seabird.sbe16plus_v2.ooicore.driver import PACKET_CONFIG
from prototype.sci_data.stream_defs import ctd_stream_definition
from mi.idk.unit_test import InstrumentDriverTestCase
=======
from mock import Mock
from mock import patch
from pyon.core.bootstrap import CFG

from mi.idk.unit_test import InstrumentDriverTestCase
from mi.idk.unit_test import InstrumentDriverUnitTestCase
from mi.idk.unit_test import InstrumentDriverIntegrationTestCase
from mi.idk.unit_test import InstrumentDriverQualificationTestCase

from interface.objects import AgentCommand

from prototype.sci_data.stream_defs import ctd_stream_definition

from mi.core.common import BaseEnum

from mi.core.instrument.data_particle import DataParticleKey, DataParticleValue

from mi.core.instrument.port_agent_client import PortAgentClient
from mi.core.instrument.port_agent_client import PortAgentPacket

from mi.core.instrument.instrument_driver import DriverAsyncEvent
from mi.core.instrument.instrument_driver import DriverConnectionState
from mi.core.instrument.instrument_driver import DriverProtocolState
from mi.core.instrument.instrument_driver import DriverEvent
from mi.core.instrument.instrument_driver import DriverParameter

from mi.core.exceptions import InstrumentException
from mi.core.exceptions import InstrumentTimeoutException
from mi.core.exceptions import InstrumentParameterException
from mi.core.exceptions import InstrumentStateException
from mi.core.exceptions import InstrumentCommandException

from mi.instrument.seabird.sbe16plus_v2.ooicore.driver import DataParticleType
from mi.instrument.seabird.sbe16plus_v2.ooicore.driver import NEWLINE
from mi.instrument.seabird.sbe16plus_v2.ooicore.driver import SBE16DataParticle
from mi.instrument.seabird.sbe16plus_v2.ooicore.driver import SBE16StatusParticle
from mi.instrument.seabird.sbe16plus_v2.ooicore.driver import InstrumentDriver
from mi.instrument.seabird.sbe16plus_v2.ooicore.driver import ProtocolState
from mi.instrument.seabird.sbe16plus_v2.ooicore.driver import ProtocolEvent
from mi.instrument.seabird.sbe16plus_v2.ooicore.driver import Capability
from mi.instrument.seabird.sbe16plus_v2.ooicore.driver import Parameter
from mi.instrument.seabird.sbe16plus_v2.ooicore.driver import Prompt

from ion.agents.port.logger_process import EthernetDeviceLogger

from ion.agents.instrument.direct_access.direct_access_server import DirectAccessTypes

from pyon.agent.agent import ResourceAgentState
from pyon.agent.agent import ResourceAgentEvent
from pyon.core.exception import Conflict

# MI logger
from mi.core.log import get_logger ; log = get_logger()

# Driver module and class.
DVR_MOD = 'mi.instrument.seabird.sbe16plus_v2.ooicore.driver'
DVR_CLS = 'InstrumentDriver'
>>>>>>> 5697a38d

InstrumentDriverTestCase.initialize(
    driver_module='mi.instrument.seabird.sbe16plus_v2.ooicore.driver',
    driver_class="InstrumentDriver",

    instrument_agent_resource_id = '123xyz',
    instrument_agent_name = 'Agent007',
    instrument_agent_packet_config = DataParticleType()
)

###############################################################################
#                                UNIT TESTS                                   #
#         Unit tests test the method calls and parameters using Mock.         #
###############################################################################
@attr('UNIT', group='mi')
<<<<<<< HEAD
class UnitFromIDK(SBEUnitTestCase):
=======
class SBEUnitTestCase(InstrumentDriverUnitTestCase):
    """Unit Test Container"""

    def assertParams(self, pd, all_params=False):
        """
        Verify given (or all) device parameters exist.
        """
        if all_params:
            self.assertEqual(set(pd.keys()), set(PARAMS.keys()))
        else:
            for (key, val) in pd.iteritems():
                self.assertTrue(PARAMS.has_key(key))
    
    def reset_test_vars(self):
        self.raw_stream_received = 0
        self.parsed_stream_received = 0


    def my_event_callback(self, event):
        event_type = event['type']
        print "my_event_callback received: " + str(event)
        if event_type == DriverAsyncEvent.SAMPLE:
            sample_value = event['value']
            """
            DHE: Need to pull the list out of here.  It's coming out as a
            string like it is.
            """
            particle_dict = json.loads(sample_value)
            stream_type = particle_dict['stream_name']
            if stream_type == 'raw':
                self.raw_stream_received += 1
            elif stream_type == 'parsed':
                self.parsed_stream_received += 1

    def test_status_line(self):
        particle = SBE16StatusParticle(VALID_DS_RESPONSE, port_timestamp = 3558720820.531179)
        parsed = particle.generate()

    def test_got_data(self):
        """
        Create a mock port agent
        """
        mock_port_agent = Mock(spec=PortAgentClient)

        """
        Instantiate the driver class directly (no driver client, no driver
        client, no zmq driver process, no driver process; just own the driver)
        """                  
        test_driver = InstrumentDriver(self.my_event_callback)
        
        """
        Put the driver into test mode
        """
        test_driver.set_test_mode(True)

        current_state = test_driver.get_resource_state()
        self.assertEqual(current_state, DriverConnectionState.UNCONFIGURED)
        
        """
        Now configure the driver with the mock_port_agent, verifying
        that the driver transitions to that state
        """
        config = {'mock_port_agent' : mock_port_agent}
        test_driver.configure(config = config)

        current_state = test_driver.get_resource_state()
        self.assertEqual(current_state, DriverConnectionState.DISCONNECTED)
        
        """
        Invoke the connect method of the driver: should connect to mock
        port agent.  Verify that the connection FSM transitions to CONNECTED,
        (which means that the FSM should now be reporting the ProtocolState).
        """
        test_driver.connect()
        current_state = test_driver.get_resource_state()
        self.assertEqual(current_state, DriverProtocolState.UNKNOWN)

        """
        Force driver to AUTOSAMPLE state
        """
        test_driver.test_force_state(state = DriverProtocolState.AUTOSAMPLE)
        current_state = test_driver.get_resource_state()
        self.assertEqual(current_state, DriverProtocolState.AUTOSAMPLE)

        self.reset_test_vars()
        test_sample = INVALID_DS_RESPONSE
        
        paPacket = PortAgentPacket()         
        paPacket.attach_data(test_sample)
        paPacket.pack_header()
  
        test_driver._protocol.got_data(paPacket)

        self.assertTrue(self.raw_stream_received is 0)
        self.assertTrue(self.parsed_stream_received is 0)
        
        test_sample = VALID_DS_RESPONSE
        
        paPacket = PortAgentPacket()         
        paPacket.attach_data(test_sample)
        paPacket.pack_header()
  
        test_driver._protocol.got_data(paPacket)

        #self.assertTrue(self.parsed_stream_received is 1)
        
        test_sample = VALID_DS_RESPONSE
        
        paPacket = PortAgentPacket()         
        paPacket.attach_data(test_sample)
        paPacket.pack_header()
  
        test_driver._protocol.got_data(paPacket)

        #self.assertTrue(self.parsed_stream_received is 2)
        
                
    """
    Test that the get_resource_params() method returns a list of params
    that matches what we expect.
    """
    def test_params(self):

        mock_port_agent = Mock(spec=PortAgentClient)
        test_driver = InstrumentDriver(self.my_event_callback)
        capability = test_driver.get_resource_params()
        # Manually add Parameter.ALL to the list of PARAMS 
        PARAMS.update({Parameter.ALL: list})
        self.assert_set_complete(capability, PARAMS)


    """
    Test that, given the complete ProtocolEvent list, the 
    filter_capabilities returns a list equal to Capabilities
    """        
    def test_filter_capabilities(self):

        mock_port_agent = Mock(spec=PortAgentClient)
        test_driver = InstrumentDriver(self.my_event_callback)

        """
        invoke configure and connect to set up the _protocol attribute
        """
        config = {'mock_port_agent' : mock_port_agent}
        test_driver.configure(config = config)
        test_driver.connect()
        current_state = test_driver.get_resource_state()
        self.assertEqual(current_state, DriverProtocolState.UNKNOWN)

        driver_events = ProtocolEvent.list()
        events = test_driver._protocol._filter_capabilities(driver_events)
        self.assertTrue(events)
        driver_capabilities = Capability.list()
        self.assertEqual(events, driver_capabilities)


    """
    Test that the driver returns the required capabilities. 
    """        
    def test_capabilities(self):

        mock_port_agent = Mock(spec=PortAgentClient)
        test_driver = InstrumentDriver(self.my_event_callback)

        """
        invoke configure and connect to set up the _protocol attribute
        """
        config = {'mock_port_agent' : mock_port_agent}
        test_driver.configure(config = config)
        test_driver.connect()
        current_state = test_driver.get_resource_state()
        self.assertEqual(current_state, DriverProtocolState.UNKNOWN)

        required_capabilities = RequiredCapabilities.list()
        driver_capabilities = test_driver._protocol._protocol_fsm.get_events(current_state=False)
        self.assert_set_complete(required_capabilities, driver_capabilities)


    """
    Test that the driver returns the required capabilities. 
    """        
    def test_all_params(self):

        mock_port_agent = Mock(spec=PortAgentClient)
        test_driver = InstrumentDriver(self.my_event_callback)

        """
        invoke configure and connect to set up the _protocol attribute
        """
        config = {'mock_port_agent' : mock_port_agent}
        test_driver.configure(config = config)
        test_driver.connect()
        current_state = test_driver.get_resource_state()
        self.assertEqual(current_state, DriverProtocolState.UNKNOWN)

        (next_state, all_params) = test_driver._protocol._handler_command_autosample_test_get(Parameter.ALL)
        self.assertParams(all_params, True)
        
    """
    Test that the driver returns the current capabilities when in autosample. 
    """        
    def test_autosample_capabilities(self):

        mock_port_agent = Mock(spec=PortAgentClient)
        test_driver = InstrumentDriver(self.my_event_callback)

        """
        Put the driver into test mode
        """
        test_driver.set_test_mode(True)

        """
        invoke configure and connect to set up the _protocol attribute
        """
        config = {'mock_port_agent' : mock_port_agent}
        test_driver.configure(config = config)
        test_driver.connect()
        current_state = test_driver.get_resource_state()
        self.assertEqual(current_state, DriverProtocolState.UNKNOWN)

        """
        Force the driver state to AUTOSAMPLE to test current capabilities
        """
        test_driver.test_force_state(state = DriverProtocolState.AUTOSAMPLE)
        current_state = test_driver.get_resource_state()
        self.assertEqual(current_state, DriverProtocolState.AUTOSAMPLE)

        required_capabilities = RequiredAutoSampleCapabilities.list()
        driver_capabilities = test_driver._protocol._protocol_fsm.get_events()
        self.assert_set_complete(required_capabilities, driver_capabilities)
        self.assertTrue(DriverEvent.START_AUTOSAMPLE not in driver_capabilities)


>>>>>>> 5697a38d
    """

    """

<<<<<<< HEAD
=======
        self.reset_test_vars()
        test_sample = VALID_SAMPLE
        
        paPacket = PortAgentPacket()         
        paPacket.attach_data(test_sample)
        paPacket.pack_header()
  
        test_driver._protocol.got_data(paPacket)
        
        self.assertTrue(self.parsed_stream_received is 1)
        

    """
    Test that the got_data method does not publish an invalid sample
    """        
    def test_invalid_sample(self):
        """
        Create a mock port agent
        """
        mock_port_agent = Mock(spec=PortAgentClient)

        """
        Instantiate the driver class directly (no driver client, no driver
        client, no zmq driver process, no driver process; just own the driver)
        """                  
        test_driver = InstrumentDriver(self.my_event_callback)
        
        """
        Put the driver into test mode
        """
        test_driver.set_test_mode(True)

        current_state = test_driver.get_resource_state()
        self.assertEqual(current_state, DriverConnectionState.UNCONFIGURED)
        
        """
        Now configure the driver with the mock_port_agent, verifying
        that the driver transitions to that state
        """
        config = {'mock_port_agent' : mock_port_agent}
        test_driver.configure(config = config)

        current_state = test_driver.get_resource_state()
        self.assertEqual(current_state, DriverConnectionState.DISCONNECTED)
        
        """
        Invoke the connect method of the driver: should connect to mock
        port agent.  Verify that the connection FSM transitions to CONNECTED,
        (which means that the FSM should now be reporting the ProtocolState).
        """
        test_driver.connect()
        current_state = test_driver.get_resource_state()
        self.assertEqual(current_state, DriverProtocolState.UNKNOWN)

        """
        Force driver to AUTOSAMPLE state
        """
        test_driver.test_force_state(state = DriverProtocolState.AUTOSAMPLE)
        current_state = test_driver.get_resource_state()
        self.assertEqual(current_state, DriverProtocolState.AUTOSAMPLE)

        self.reset_test_vars()
        test_sample = INVALID_SAMPLE
        
        paPacket = PortAgentPacket()         
        paPacket.attach_data(test_sample)
        paPacket.pack_header()
  
        test_driver._protocol.got_data(paPacket)
        
        self.assertTrue(self.raw_stream_received is 0)
        self.assertTrue(self.parsed_stream_received is 0)


    """
    Test that the got_data method does not publish an invalid sample
    """        
    def test_invalid_sample_with_concatenated_valid(self):
        """
        Create a mock port agent
        """
        mock_port_agent = Mock(spec=PortAgentClient)

        """
        Instantiate the driver class directly (no driver client, no driver
        client, no zmq driver process, no driver process; just own the driver)
        """                  
        test_driver = InstrumentDriver(self.my_event_callback)
        
        """
        Put the driver into test mode
        """
        test_driver.set_test_mode(True)

        current_state = test_driver.get_resource_state()
        self.assertEqual(current_state, DriverConnectionState.UNCONFIGURED)
        
        """
        Now configure the driver with the mock_port_agent, verifying
        that the driver transitions to that state
        """
        config = {'mock_port_agent' : mock_port_agent}
        test_driver.configure(config = config)

        current_state = test_driver.get_resource_state()
        self.assertEqual(current_state, DriverConnectionState.DISCONNECTED)
        
        """
        Invoke the connect method of the driver: should connect to mock
        port agent.  Verify that the connection FSM transitions to CONNECTED,
        (which means that the FSM should now be reporting the ProtocolState).
        """
        test_driver.connect()
        current_state = test_driver.get_resource_state()
        self.assertEqual(current_state, DriverProtocolState.UNKNOWN)

        """
        Force driver to AUTOSAMPLE state
        """
        test_driver.test_force_state(state = DriverProtocolState.AUTOSAMPLE)
        current_state = test_driver.get_resource_state()
        self.assertEqual(current_state, DriverProtocolState.AUTOSAMPLE)

        self.reset_test_vars()
        test_sample = INVALID_SAMPLE
        
        paPacket = PortAgentPacket()         
        paPacket.attach_data(test_sample)
        paPacket.pack_header()
  
        test_driver._protocol.got_data(paPacket)
        
        self.assertTrue(self.raw_stream_received is 0)
        self.assertTrue(self.parsed_stream_received is 0)
        
        """
        This valid sample should not be published because it will be concatenated
        to the prior invalid fragment (trailing the CR LF).
        """
        test_sample = VALID_SAMPLE
        
        paPacket = PortAgentPacket()         
        paPacket.attach_data(test_sample)
        paPacket.pack_header()
  
        test_driver._protocol.got_data(paPacket)
        
        self.assertTrue(self.parsed_stream_received is 1)
        
        """
        This valid sample SHOULD be published because the _linebuf should be cleared
        after the prior sample.
        """
        test_sample = VALID_SAMPLE
        
        paPacket = PortAgentPacket()         
        paPacket.attach_data(test_sample)
        paPacket.pack_header()
  
        test_driver._protocol.got_data(paPacket)
        
        self.assertTrue(self.parsed_stream_received is 2)
        

    """
    Test that the got_data method consumes a fragmented sample and publishes raw and
    parsed particles
    """        
    def test_sample_fragment(self):
        """
        Create a mock port agent
        """
        mock_port_agent = Mock(spec=PortAgentClient)

        """
        Instantiate the driver class directly (no driver client, no driver
        client, no zmq driver process, no driver process; just own the driver)
        """                  
        test_driver = InstrumentDriver(self.my_event_callback)
        
        """
        Put the driver into test mode
        """
        test_driver.set_test_mode(True)

        current_state = test_driver.get_resource_state()
        self.assertEqual(current_state, DriverConnectionState.UNCONFIGURED)
        
        """
        Now configure the driver with the mock_port_agent, verifying
        that the driver transitions to that state
        """
        config = {'mock_port_agent' : mock_port_agent}
        test_driver.configure(config = config)

        current_state = test_driver.get_resource_state()
        self.assertEqual(current_state, DriverConnectionState.DISCONNECTED)
        
        """
        Invoke the connect method of the driver: should connect to mock
        port agent.  Verify that the connection FSM transitions to CONNECTED,
        (which means that the FSM should now be reporting the ProtocolState).
        """
        test_driver.connect()
        current_state = test_driver.get_resource_state()
        self.assertEqual(current_state, DriverProtocolState.UNKNOWN)

        """
        Force driver to AUTOSAMPLE state
        """
        test_driver.test_force_state(state = DriverProtocolState.AUTOSAMPLE)
        current_state = test_driver.get_resource_state()
        self.assertEqual(current_state, DriverProtocolState.AUTOSAMPLE)

        self.reset_test_vars()
        test_sample = VALID_SAMPLE_FRAG_01
        
        paPacket = PortAgentPacket()         
        paPacket.attach_data(test_sample)
        paPacket.pack_header()
  
        test_driver._protocol.got_data(paPacket)
        
        self.assertTrue(self.raw_stream_received is 0)
        self.assertTrue(self.parsed_stream_received is 0)
        
        test_sample = VALID_SAMPLE_FRAG_02
        
        paPacket = PortAgentPacket()         
        paPacket.attach_data(test_sample)
        paPacket.pack_header()
  
        test_driver._protocol.got_data(paPacket)
        
        self.assertTrue(self.parsed_stream_received is 1)
        
    """
    Test that the got_data method consumes a sample that has a concatenated fragment
    """        
    def test_sample_concatenated_fragment(self):

        """
        Create a mock port agent
        """
        mock_port_agent = Mock(spec=PortAgentClient)

        """
        Instantiate the driver class directly (no driver client, no driver
        client, no zmq driver process, no driver process; just own the driver)
        """                  
        test_driver = InstrumentDriver(self.my_event_callback)
        
        """
        Put the driver into test mode
        """
        test_driver.set_test_mode(True)

        current_state = test_driver.get_resource_state()
        self.assertEqual(current_state, DriverConnectionState.UNCONFIGURED)
        
        """
        Now configure the driver with the mock_port_agent, verifying
        that the driver transitions to that state
        """
        config = {'mock_port_agent' : mock_port_agent}
        test_driver.configure(config = config)

        current_state = test_driver.get_resource_state()
        self.assertEqual(current_state, DriverConnectionState.DISCONNECTED)
        
        """
        Invoke the connect method of the driver: should connect to mock
        port agent.  Verify that the connection FSM transitions to CONNECTED,
        (which means that the FSM should now be reporting the ProtocolState).
        """
        test_driver.connect()
        current_state = test_driver.get_resource_state()
        self.assertEqual(current_state, DriverProtocolState.UNKNOWN)

        """
        Force driver to AUTOSAMPLE state
        """
        test_driver.test_force_state(state = DriverProtocolState.AUTOSAMPLE)
        current_state = test_driver.get_resource_state()
        self.assertEqual(current_state, DriverProtocolState.AUTOSAMPLE)

        self.reset_test_vars()
        test_sample = VALID_SAMPLE_FRAG_03
        
        paPacket = PortAgentPacket()         
        paPacket.attach_data(test_sample)
        paPacket.pack_header()
  
        test_driver._protocol.got_data(paPacket)
        
        self.assertTrue(self.parsed_stream_received is 1)
        
        test_sample = VALID_SAMPLE_FRAG_02
        
        paPacket = PortAgentPacket()         
        paPacket.attach_data(test_sample)
        paPacket.pack_header()
  
        test_driver._protocol.got_data(paPacket)
        
        self.assertTrue(self.parsed_stream_received is 2)
        

    @unittest.skip("Doesn't work because the set_handler tries to update variables.")    
    def test_set(self):
        """
        Create a mock port agent
        """
        mock_port_agent = Mock(spec=PortAgentClient)

        """
        Instantiate the driver class directly (no driver client, no driver
        client, no zmq driver process, no driver process; just own the driver)
        """                  
        test_driver = InstrumentDriver(self.my_event_callback)
        
        current_state = test_driver.get_resource_state()
        self.assertEqual(current_state, DriverConnectionState.UNCONFIGURED)
        
        """
        Now configure the driver with the mock_port_agent, verifying
        that the driver transitions to that state
        """
        config = {'mock_port_agent' : mock_port_agent}
        test_driver.configure(config = config)

        current_state = test_driver.get_resource_state()
        self.assertEqual(current_state, DriverConnectionState.DISCONNECTED)
        
        """
        Invoke the connect method of the driver: should connect to mock
        port agent.  Verify that the connection FSM transitions to CONNECTED,
        (which means that the FSM should now be reporting the ProtocolState).
        """
        test_driver.connect()
        current_state = test_driver.get_resource_state()
        self.assertEqual(current_state, DriverProtocolState.UNKNOWN)

        self.reset_test_vars()
        
        test_driver._protocol._handler_command_set({Parameter.OUTPUTSAL: True})

        
    def test_parse_ds(self):
        """
        Create a mock port agent
        """
        mock_port_agent = Mock(spec=PortAgentClient)

        """
        Instantiate the driver class directly (no driver client, no driver
        client, no zmq driver process, no driver process; just own the driver)
        """                  
        test_driver = InstrumentDriver(self.my_event_callback)
        
        current_state = test_driver.get_resource_state()
        self.assertEqual(current_state, DriverConnectionState.UNCONFIGURED)
        
        """
        Now configure the driver with the mock_port_agent, verifying
        that the driver transitions to that state
        """
        config = {'mock_port_agent' : mock_port_agent}
        test_driver.configure(config = config)

        current_state = test_driver.get_resource_state()
        self.assertEqual(current_state, DriverConnectionState.DISCONNECTED)
        
        """
        Invoke the connect method of the driver: should connect to mock
        port agent.  Verify that the connection FSM transitions to CONNECTED,
        (which means that the FSM should now be reporting the ProtocolState).
        """
        test_driver.connect()
        current_state = test_driver.get_resource_state()
        self.assertEqual(current_state, DriverProtocolState.UNKNOWN)

        self.reset_test_vars()
        test_ds_response = "output salinity = yes, output sound velocity = no\r\n"
        
        test_driver._protocol._parse_dsdc_response(test_ds_response, '<Executed/>')
 
      
    def test_protocol_handler_command_enter(self):
        """
        """
        test_driver = InstrumentDriver(self.my_event_callback)
        test_driver._build_protocol()
        test_protocol = test_driver._protocol
        _update_params_mock = Mock(spec="_update_params")
        test_protocol._update_params = _update_params_mock

        _update_driver_event = Mock(spec="driver_event")
        test_protocol._driver_event = _update_driver_event
        args = []
        kwargs =  dict({'timeout': 30,})

        ret = test_protocol._handler_command_enter(*args, **kwargs)
        self.assertEqual(ret, None)
        self.assertEqual(str(_update_params_mock.mock_calls), "[call()]")
        self.assertEqual(str(_update_driver_event.mock_calls), "[call('DRIVER_ASYNC_EVENT_STATE_CHANGE')]")

    @unittest.skip("This is here for manual debugging.")    
    def test_manually(self):
        """
        """
        """
        Create a mock port agent
        """
        mock_port_agent = Mock(spec=PortAgentClient)

        """
        Instantiate the driver class directly (no driver client, no driver
        client, no zmq driver process, no driver process; just own the driver)
        """                  
        test_driver = InstrumentDriver(self.my_event_callback)
        
        current_state = test_driver.get_resource_state()
        self.assertEqual(current_state, DriverConnectionState.UNCONFIGURED)
        
        """
        Now configure the driver with the mock_port_agent, verifying
        that the driver transitions to that state
        """
        config = {'mock_port_agent' : mock_port_agent}
        test_driver.configure(config = config)

        current_state = test_driver.get_resource_state()
        self.assertEqual(current_state, DriverConnectionState.DISCONNECTED)
        
        """
        Invoke the connect method of the driver: should connect to mock
        port agent.  Verify that the connection FSM transitions to CONNECTED,
        (which means that the FSM should now be reporting the ProtocolState).
        """
        test_driver.connect()
        current_state = test_driver.get_resource_state()
        self.assertEqual(current_state, DriverProtocolState.UNKNOWN)

        _wakeup = Mock(spec="_wakeup")
        test_driver._protocol._wakeup = _wakeup
        
        def side_effect(timeout):
            return Prompt.EXECUTED
        _wakeup.side_effect = side_effect


        args = []
        kwargs = dict({})
        ret = test_driver._protocol._handler_unknown_discover(*args, **kwargs)


    @unittest.skip("Doesn't work because the set_handler tries to update variables.")    
    def test_fsm_handler(self):
        """
        Create a mock port agent
        """
        mock_port_agent = Mock(spec=PortAgentClient)

        """
        Instantiate the driver class directly (no driver client, no driver
        client, no zmq driver process, no driver process; just own the driver)
        """                  
        test_driver = InstrumentDriver(self.my_event_callback)
        
        """
        Put the driver into test mode
        """
        test_driver.set_test_mode(True)

        current_state = test_driver.get_resource_state()
        self.assertEqual(current_state, DriverConnectionState.UNCONFIGURED)
        
        """
        Now configure the driver with the mock_port_agent, verifying
        that the driver transitions to that state
        """
        config = {'mock_port_agent' : mock_port_agent}
        test_driver.configure(config = config)

        current_state = test_driver.get_resource_state()
        self.assertEqual(current_state, DriverConnectionState.DISCONNECTED)
        
        """
        Invoke the connect method of the driver: should connect to mock
        port agent.  Verify that the connection FSM transitions to CONNECTED,
        (which means that the FSM should now be reporting the ProtocolState).
        """
        test_driver.connect()
        current_state = test_driver.get_resource_state()
        self.assertEqual(current_state, DriverProtocolState.UNKNOWN)

        self.reset_test_vars()
        
        _update_params_mock = Mock(spec="_update_params")
        test_driver._protocol._update_params = _update_params_mock

        #_update_driver_event = Mock(spec="driver_event")
        test_driver._protocol._driver_event = self.my_event_callback
        args = []
        kwargs =  dict({'timeout': 30,})

        """
        Force the driver state to COMMAND
        """
        test_driver.test_force_state(state = DriverProtocolState.COMMAND)
        current_state = test_driver.get_resource_state()
        self.assertEqual(current_state, DriverProtocolState.COMMAND)

        args = [{Parameter.OUTPUTSAL: True}]
        kwargs = {}

        test_driver._connection_fsm.on_event(DriverEvent.SET, DriverEvent.SET, *args, **kwargs)
        #test_driver._protocol._handler_command_set({Parameter.OUTPUTSAL: True})

        
>>>>>>> 5697a38d
###############################################################################
#                            INTEGRATION TESTS                                #
#     Integration test test the direct driver / instrument interaction        #
#     but making direct calls via zeromq.                                     #
#     - Common Integration tests test the driver through the instrument agent #
#     and common for all drivers (minimum requirement for ION ingestion)      #
###############################################################################
@attr('INT', group='mi')
class IntFromIDK(SBEIntTestCase):
    """

    """
###############################################################################
#                            QUALIFICATION TESTS                              #
# Device specific qualification tests are for                                 #
# testing device specific capabilities                                        #
###############################################################################
@attr('QUAL', group='mi')
class QualFromIDK(SBEQualTestCase):
    """
    
    """<|MERGE_RESOLUTION|>--- conflicted
+++ resolved
@@ -19,72 +19,12 @@
 
 import unittest
 from nose.plugins.attrib import attr
-<<<<<<< HEAD
 from mi.instrument.seabird.sbe16plus_v2.test.test_driver import SBEUnitTestCase
 from mi.instrument.seabird.sbe16plus_v2.test.test_driver import SBEIntTestCase
 from mi.instrument.seabird.sbe16plus_v2.test.test_driver import SBEQualTestCase
 from mi.instrument.seabird.sbe16plus_v2.ooicore.driver import PACKET_CONFIG
 from prototype.sci_data.stream_defs import ctd_stream_definition
 from mi.idk.unit_test import InstrumentDriverTestCase
-=======
-from mock import Mock
-from mock import patch
-from pyon.core.bootstrap import CFG
-
-from mi.idk.unit_test import InstrumentDriverTestCase
-from mi.idk.unit_test import InstrumentDriverUnitTestCase
-from mi.idk.unit_test import InstrumentDriverIntegrationTestCase
-from mi.idk.unit_test import InstrumentDriverQualificationTestCase
-
-from interface.objects import AgentCommand
-
-from prototype.sci_data.stream_defs import ctd_stream_definition
-
-from mi.core.common import BaseEnum
-
-from mi.core.instrument.data_particle import DataParticleKey, DataParticleValue
-
-from mi.core.instrument.port_agent_client import PortAgentClient
-from mi.core.instrument.port_agent_client import PortAgentPacket
-
-from mi.core.instrument.instrument_driver import DriverAsyncEvent
-from mi.core.instrument.instrument_driver import DriverConnectionState
-from mi.core.instrument.instrument_driver import DriverProtocolState
-from mi.core.instrument.instrument_driver import DriverEvent
-from mi.core.instrument.instrument_driver import DriverParameter
-
-from mi.core.exceptions import InstrumentException
-from mi.core.exceptions import InstrumentTimeoutException
-from mi.core.exceptions import InstrumentParameterException
-from mi.core.exceptions import InstrumentStateException
-from mi.core.exceptions import InstrumentCommandException
-
-from mi.instrument.seabird.sbe16plus_v2.ooicore.driver import DataParticleType
-from mi.instrument.seabird.sbe16plus_v2.ooicore.driver import NEWLINE
-from mi.instrument.seabird.sbe16plus_v2.ooicore.driver import SBE16DataParticle
-from mi.instrument.seabird.sbe16plus_v2.ooicore.driver import SBE16StatusParticle
-from mi.instrument.seabird.sbe16plus_v2.ooicore.driver import InstrumentDriver
-from mi.instrument.seabird.sbe16plus_v2.ooicore.driver import ProtocolState
-from mi.instrument.seabird.sbe16plus_v2.ooicore.driver import ProtocolEvent
-from mi.instrument.seabird.sbe16plus_v2.ooicore.driver import Capability
-from mi.instrument.seabird.sbe16plus_v2.ooicore.driver import Parameter
-from mi.instrument.seabird.sbe16plus_v2.ooicore.driver import Prompt
-
-from ion.agents.port.logger_process import EthernetDeviceLogger
-
-from ion.agents.instrument.direct_access.direct_access_server import DirectAccessTypes
-
-from pyon.agent.agent import ResourceAgentState
-from pyon.agent.agent import ResourceAgentEvent
-from pyon.core.exception import Conflict
-
-# MI logger
-from mi.core.log import get_logger ; log = get_logger()
-
-# Driver module and class.
-DVR_MOD = 'mi.instrument.seabird.sbe16plus_v2.ooicore.driver'
-DVR_CLS = 'InstrumentDriver'
->>>>>>> 5697a38d
 
 InstrumentDriverTestCase.initialize(
     driver_module='mi.instrument.seabird.sbe16plus_v2.ooicore.driver',
@@ -100,771 +40,11 @@
 #         Unit tests test the method calls and parameters using Mock.         #
 ###############################################################################
 @attr('UNIT', group='mi')
-<<<<<<< HEAD
 class UnitFromIDK(SBEUnitTestCase):
-=======
-class SBEUnitTestCase(InstrumentDriverUnitTestCase):
-    """Unit Test Container"""
-
-    def assertParams(self, pd, all_params=False):
-        """
-        Verify given (or all) device parameters exist.
-        """
-        if all_params:
-            self.assertEqual(set(pd.keys()), set(PARAMS.keys()))
-        else:
-            for (key, val) in pd.iteritems():
-                self.assertTrue(PARAMS.has_key(key))
-    
-    def reset_test_vars(self):
-        self.raw_stream_received = 0
-        self.parsed_stream_received = 0
-
-
-    def my_event_callback(self, event):
-        event_type = event['type']
-        print "my_event_callback received: " + str(event)
-        if event_type == DriverAsyncEvent.SAMPLE:
-            sample_value = event['value']
-            """
-            DHE: Need to pull the list out of here.  It's coming out as a
-            string like it is.
-            """
-            particle_dict = json.loads(sample_value)
-            stream_type = particle_dict['stream_name']
-            if stream_type == 'raw':
-                self.raw_stream_received += 1
-            elif stream_type == 'parsed':
-                self.parsed_stream_received += 1
-
-    def test_status_line(self):
-        particle = SBE16StatusParticle(VALID_DS_RESPONSE, port_timestamp = 3558720820.531179)
-        parsed = particle.generate()
-
-    def test_got_data(self):
-        """
-        Create a mock port agent
-        """
-        mock_port_agent = Mock(spec=PortAgentClient)
-
-        """
-        Instantiate the driver class directly (no driver client, no driver
-        client, no zmq driver process, no driver process; just own the driver)
-        """                  
-        test_driver = InstrumentDriver(self.my_event_callback)
-        
-        """
-        Put the driver into test mode
-        """
-        test_driver.set_test_mode(True)
-
-        current_state = test_driver.get_resource_state()
-        self.assertEqual(current_state, DriverConnectionState.UNCONFIGURED)
-        
-        """
-        Now configure the driver with the mock_port_agent, verifying
-        that the driver transitions to that state
-        """
-        config = {'mock_port_agent' : mock_port_agent}
-        test_driver.configure(config = config)
-
-        current_state = test_driver.get_resource_state()
-        self.assertEqual(current_state, DriverConnectionState.DISCONNECTED)
-        
-        """
-        Invoke the connect method of the driver: should connect to mock
-        port agent.  Verify that the connection FSM transitions to CONNECTED,
-        (which means that the FSM should now be reporting the ProtocolState).
-        """
-        test_driver.connect()
-        current_state = test_driver.get_resource_state()
-        self.assertEqual(current_state, DriverProtocolState.UNKNOWN)
-
-        """
-        Force driver to AUTOSAMPLE state
-        """
-        test_driver.test_force_state(state = DriverProtocolState.AUTOSAMPLE)
-        current_state = test_driver.get_resource_state()
-        self.assertEqual(current_state, DriverProtocolState.AUTOSAMPLE)
-
-        self.reset_test_vars()
-        test_sample = INVALID_DS_RESPONSE
-        
-        paPacket = PortAgentPacket()         
-        paPacket.attach_data(test_sample)
-        paPacket.pack_header()
-  
-        test_driver._protocol.got_data(paPacket)
-
-        self.assertTrue(self.raw_stream_received is 0)
-        self.assertTrue(self.parsed_stream_received is 0)
-        
-        test_sample = VALID_DS_RESPONSE
-        
-        paPacket = PortAgentPacket()         
-        paPacket.attach_data(test_sample)
-        paPacket.pack_header()
-  
-        test_driver._protocol.got_data(paPacket)
-
-        #self.assertTrue(self.parsed_stream_received is 1)
-        
-        test_sample = VALID_DS_RESPONSE
-        
-        paPacket = PortAgentPacket()         
-        paPacket.attach_data(test_sample)
-        paPacket.pack_header()
-  
-        test_driver._protocol.got_data(paPacket)
-
-        #self.assertTrue(self.parsed_stream_received is 2)
-        
-                
-    """
-    Test that the get_resource_params() method returns a list of params
-    that matches what we expect.
-    """
-    def test_params(self):
-
-        mock_port_agent = Mock(spec=PortAgentClient)
-        test_driver = InstrumentDriver(self.my_event_callback)
-        capability = test_driver.get_resource_params()
-        # Manually add Parameter.ALL to the list of PARAMS 
-        PARAMS.update({Parameter.ALL: list})
-        self.assert_set_complete(capability, PARAMS)
-
-
-    """
-    Test that, given the complete ProtocolEvent list, the 
-    filter_capabilities returns a list equal to Capabilities
-    """        
-    def test_filter_capabilities(self):
-
-        mock_port_agent = Mock(spec=PortAgentClient)
-        test_driver = InstrumentDriver(self.my_event_callback)
-
-        """
-        invoke configure and connect to set up the _protocol attribute
-        """
-        config = {'mock_port_agent' : mock_port_agent}
-        test_driver.configure(config = config)
-        test_driver.connect()
-        current_state = test_driver.get_resource_state()
-        self.assertEqual(current_state, DriverProtocolState.UNKNOWN)
-
-        driver_events = ProtocolEvent.list()
-        events = test_driver._protocol._filter_capabilities(driver_events)
-        self.assertTrue(events)
-        driver_capabilities = Capability.list()
-        self.assertEqual(events, driver_capabilities)
-
-
-    """
-    Test that the driver returns the required capabilities. 
-    """        
-    def test_capabilities(self):
-
-        mock_port_agent = Mock(spec=PortAgentClient)
-        test_driver = InstrumentDriver(self.my_event_callback)
-
-        """
-        invoke configure and connect to set up the _protocol attribute
-        """
-        config = {'mock_port_agent' : mock_port_agent}
-        test_driver.configure(config = config)
-        test_driver.connect()
-        current_state = test_driver.get_resource_state()
-        self.assertEqual(current_state, DriverProtocolState.UNKNOWN)
-
-        required_capabilities = RequiredCapabilities.list()
-        driver_capabilities = test_driver._protocol._protocol_fsm.get_events(current_state=False)
-        self.assert_set_complete(required_capabilities, driver_capabilities)
-
-
-    """
-    Test that the driver returns the required capabilities. 
-    """        
-    def test_all_params(self):
-
-        mock_port_agent = Mock(spec=PortAgentClient)
-        test_driver = InstrumentDriver(self.my_event_callback)
-
-        """
-        invoke configure and connect to set up the _protocol attribute
-        """
-        config = {'mock_port_agent' : mock_port_agent}
-        test_driver.configure(config = config)
-        test_driver.connect()
-        current_state = test_driver.get_resource_state()
-        self.assertEqual(current_state, DriverProtocolState.UNKNOWN)
-
-        (next_state, all_params) = test_driver._protocol._handler_command_autosample_test_get(Parameter.ALL)
-        self.assertParams(all_params, True)
-        
-    """
-    Test that the driver returns the current capabilities when in autosample. 
-    """        
-    def test_autosample_capabilities(self):
-
-        mock_port_agent = Mock(spec=PortAgentClient)
-        test_driver = InstrumentDriver(self.my_event_callback)
-
-        """
-        Put the driver into test mode
-        """
-        test_driver.set_test_mode(True)
-
-        """
-        invoke configure and connect to set up the _protocol attribute
-        """
-        config = {'mock_port_agent' : mock_port_agent}
-        test_driver.configure(config = config)
-        test_driver.connect()
-        current_state = test_driver.get_resource_state()
-        self.assertEqual(current_state, DriverProtocolState.UNKNOWN)
-
-        """
-        Force the driver state to AUTOSAMPLE to test current capabilities
-        """
-        test_driver.test_force_state(state = DriverProtocolState.AUTOSAMPLE)
-        current_state = test_driver.get_resource_state()
-        self.assertEqual(current_state, DriverProtocolState.AUTOSAMPLE)
-
-        required_capabilities = RequiredAutoSampleCapabilities.list()
-        driver_capabilities = test_driver._protocol._protocol_fsm.get_events()
-        self.assert_set_complete(required_capabilities, driver_capabilities)
-        self.assertTrue(DriverEvent.START_AUTOSAMPLE not in driver_capabilities)
-
-
->>>>>>> 5697a38d
     """
 
     """
 
-<<<<<<< HEAD
-=======
-        self.reset_test_vars()
-        test_sample = VALID_SAMPLE
-        
-        paPacket = PortAgentPacket()         
-        paPacket.attach_data(test_sample)
-        paPacket.pack_header()
-  
-        test_driver._protocol.got_data(paPacket)
-        
-        self.assertTrue(self.parsed_stream_received is 1)
-        
-
-    """
-    Test that the got_data method does not publish an invalid sample
-    """        
-    def test_invalid_sample(self):
-        """
-        Create a mock port agent
-        """
-        mock_port_agent = Mock(spec=PortAgentClient)
-
-        """
-        Instantiate the driver class directly (no driver client, no driver
-        client, no zmq driver process, no driver process; just own the driver)
-        """                  
-        test_driver = InstrumentDriver(self.my_event_callback)
-        
-        """
-        Put the driver into test mode
-        """
-        test_driver.set_test_mode(True)
-
-        current_state = test_driver.get_resource_state()
-        self.assertEqual(current_state, DriverConnectionState.UNCONFIGURED)
-        
-        """
-        Now configure the driver with the mock_port_agent, verifying
-        that the driver transitions to that state
-        """
-        config = {'mock_port_agent' : mock_port_agent}
-        test_driver.configure(config = config)
-
-        current_state = test_driver.get_resource_state()
-        self.assertEqual(current_state, DriverConnectionState.DISCONNECTED)
-        
-        """
-        Invoke the connect method of the driver: should connect to mock
-        port agent.  Verify that the connection FSM transitions to CONNECTED,
-        (which means that the FSM should now be reporting the ProtocolState).
-        """
-        test_driver.connect()
-        current_state = test_driver.get_resource_state()
-        self.assertEqual(current_state, DriverProtocolState.UNKNOWN)
-
-        """
-        Force driver to AUTOSAMPLE state
-        """
-        test_driver.test_force_state(state = DriverProtocolState.AUTOSAMPLE)
-        current_state = test_driver.get_resource_state()
-        self.assertEqual(current_state, DriverProtocolState.AUTOSAMPLE)
-
-        self.reset_test_vars()
-        test_sample = INVALID_SAMPLE
-        
-        paPacket = PortAgentPacket()         
-        paPacket.attach_data(test_sample)
-        paPacket.pack_header()
-  
-        test_driver._protocol.got_data(paPacket)
-        
-        self.assertTrue(self.raw_stream_received is 0)
-        self.assertTrue(self.parsed_stream_received is 0)
-
-
-    """
-    Test that the got_data method does not publish an invalid sample
-    """        
-    def test_invalid_sample_with_concatenated_valid(self):
-        """
-        Create a mock port agent
-        """
-        mock_port_agent = Mock(spec=PortAgentClient)
-
-        """
-        Instantiate the driver class directly (no driver client, no driver
-        client, no zmq driver process, no driver process; just own the driver)
-        """                  
-        test_driver = InstrumentDriver(self.my_event_callback)
-        
-        """
-        Put the driver into test mode
-        """
-        test_driver.set_test_mode(True)
-
-        current_state = test_driver.get_resource_state()
-        self.assertEqual(current_state, DriverConnectionState.UNCONFIGURED)
-        
-        """
-        Now configure the driver with the mock_port_agent, verifying
-        that the driver transitions to that state
-        """
-        config = {'mock_port_agent' : mock_port_agent}
-        test_driver.configure(config = config)
-
-        current_state = test_driver.get_resource_state()
-        self.assertEqual(current_state, DriverConnectionState.DISCONNECTED)
-        
-        """
-        Invoke the connect method of the driver: should connect to mock
-        port agent.  Verify that the connection FSM transitions to CONNECTED,
-        (which means that the FSM should now be reporting the ProtocolState).
-        """
-        test_driver.connect()
-        current_state = test_driver.get_resource_state()
-        self.assertEqual(current_state, DriverProtocolState.UNKNOWN)
-
-        """
-        Force driver to AUTOSAMPLE state
-        """
-        test_driver.test_force_state(state = DriverProtocolState.AUTOSAMPLE)
-        current_state = test_driver.get_resource_state()
-        self.assertEqual(current_state, DriverProtocolState.AUTOSAMPLE)
-
-        self.reset_test_vars()
-        test_sample = INVALID_SAMPLE
-        
-        paPacket = PortAgentPacket()         
-        paPacket.attach_data(test_sample)
-        paPacket.pack_header()
-  
-        test_driver._protocol.got_data(paPacket)
-        
-        self.assertTrue(self.raw_stream_received is 0)
-        self.assertTrue(self.parsed_stream_received is 0)
-        
-        """
-        This valid sample should not be published because it will be concatenated
-        to the prior invalid fragment (trailing the CR LF).
-        """
-        test_sample = VALID_SAMPLE
-        
-        paPacket = PortAgentPacket()         
-        paPacket.attach_data(test_sample)
-        paPacket.pack_header()
-  
-        test_driver._protocol.got_data(paPacket)
-        
-        self.assertTrue(self.parsed_stream_received is 1)
-        
-        """
-        This valid sample SHOULD be published because the _linebuf should be cleared
-        after the prior sample.
-        """
-        test_sample = VALID_SAMPLE
-        
-        paPacket = PortAgentPacket()         
-        paPacket.attach_data(test_sample)
-        paPacket.pack_header()
-  
-        test_driver._protocol.got_data(paPacket)
-        
-        self.assertTrue(self.parsed_stream_received is 2)
-        
-
-    """
-    Test that the got_data method consumes a fragmented sample and publishes raw and
-    parsed particles
-    """        
-    def test_sample_fragment(self):
-        """
-        Create a mock port agent
-        """
-        mock_port_agent = Mock(spec=PortAgentClient)
-
-        """
-        Instantiate the driver class directly (no driver client, no driver
-        client, no zmq driver process, no driver process; just own the driver)
-        """                  
-        test_driver = InstrumentDriver(self.my_event_callback)
-        
-        """
-        Put the driver into test mode
-        """
-        test_driver.set_test_mode(True)
-
-        current_state = test_driver.get_resource_state()
-        self.assertEqual(current_state, DriverConnectionState.UNCONFIGURED)
-        
-        """
-        Now configure the driver with the mock_port_agent, verifying
-        that the driver transitions to that state
-        """
-        config = {'mock_port_agent' : mock_port_agent}
-        test_driver.configure(config = config)
-
-        current_state = test_driver.get_resource_state()
-        self.assertEqual(current_state, DriverConnectionState.DISCONNECTED)
-        
-        """
-        Invoke the connect method of the driver: should connect to mock
-        port agent.  Verify that the connection FSM transitions to CONNECTED,
-        (which means that the FSM should now be reporting the ProtocolState).
-        """
-        test_driver.connect()
-        current_state = test_driver.get_resource_state()
-        self.assertEqual(current_state, DriverProtocolState.UNKNOWN)
-
-        """
-        Force driver to AUTOSAMPLE state
-        """
-        test_driver.test_force_state(state = DriverProtocolState.AUTOSAMPLE)
-        current_state = test_driver.get_resource_state()
-        self.assertEqual(current_state, DriverProtocolState.AUTOSAMPLE)
-
-        self.reset_test_vars()
-        test_sample = VALID_SAMPLE_FRAG_01
-        
-        paPacket = PortAgentPacket()         
-        paPacket.attach_data(test_sample)
-        paPacket.pack_header()
-  
-        test_driver._protocol.got_data(paPacket)
-        
-        self.assertTrue(self.raw_stream_received is 0)
-        self.assertTrue(self.parsed_stream_received is 0)
-        
-        test_sample = VALID_SAMPLE_FRAG_02
-        
-        paPacket = PortAgentPacket()         
-        paPacket.attach_data(test_sample)
-        paPacket.pack_header()
-  
-        test_driver._protocol.got_data(paPacket)
-        
-        self.assertTrue(self.parsed_stream_received is 1)
-        
-    """
-    Test that the got_data method consumes a sample that has a concatenated fragment
-    """        
-    def test_sample_concatenated_fragment(self):
-
-        """
-        Create a mock port agent
-        """
-        mock_port_agent = Mock(spec=PortAgentClient)
-
-        """
-        Instantiate the driver class directly (no driver client, no driver
-        client, no zmq driver process, no driver process; just own the driver)
-        """                  
-        test_driver = InstrumentDriver(self.my_event_callback)
-        
-        """
-        Put the driver into test mode
-        """
-        test_driver.set_test_mode(True)
-
-        current_state = test_driver.get_resource_state()
-        self.assertEqual(current_state, DriverConnectionState.UNCONFIGURED)
-        
-        """
-        Now configure the driver with the mock_port_agent, verifying
-        that the driver transitions to that state
-        """
-        config = {'mock_port_agent' : mock_port_agent}
-        test_driver.configure(config = config)
-
-        current_state = test_driver.get_resource_state()
-        self.assertEqual(current_state, DriverConnectionState.DISCONNECTED)
-        
-        """
-        Invoke the connect method of the driver: should connect to mock
-        port agent.  Verify that the connection FSM transitions to CONNECTED,
-        (which means that the FSM should now be reporting the ProtocolState).
-        """
-        test_driver.connect()
-        current_state = test_driver.get_resource_state()
-        self.assertEqual(current_state, DriverProtocolState.UNKNOWN)
-
-        """
-        Force driver to AUTOSAMPLE state
-        """
-        test_driver.test_force_state(state = DriverProtocolState.AUTOSAMPLE)
-        current_state = test_driver.get_resource_state()
-        self.assertEqual(current_state, DriverProtocolState.AUTOSAMPLE)
-
-        self.reset_test_vars()
-        test_sample = VALID_SAMPLE_FRAG_03
-        
-        paPacket = PortAgentPacket()         
-        paPacket.attach_data(test_sample)
-        paPacket.pack_header()
-  
-        test_driver._protocol.got_data(paPacket)
-        
-        self.assertTrue(self.parsed_stream_received is 1)
-        
-        test_sample = VALID_SAMPLE_FRAG_02
-        
-        paPacket = PortAgentPacket()         
-        paPacket.attach_data(test_sample)
-        paPacket.pack_header()
-  
-        test_driver._protocol.got_data(paPacket)
-        
-        self.assertTrue(self.parsed_stream_received is 2)
-        
-
-    @unittest.skip("Doesn't work because the set_handler tries to update variables.")    
-    def test_set(self):
-        """
-        Create a mock port agent
-        """
-        mock_port_agent = Mock(spec=PortAgentClient)
-
-        """
-        Instantiate the driver class directly (no driver client, no driver
-        client, no zmq driver process, no driver process; just own the driver)
-        """                  
-        test_driver = InstrumentDriver(self.my_event_callback)
-        
-        current_state = test_driver.get_resource_state()
-        self.assertEqual(current_state, DriverConnectionState.UNCONFIGURED)
-        
-        """
-        Now configure the driver with the mock_port_agent, verifying
-        that the driver transitions to that state
-        """
-        config = {'mock_port_agent' : mock_port_agent}
-        test_driver.configure(config = config)
-
-        current_state = test_driver.get_resource_state()
-        self.assertEqual(current_state, DriverConnectionState.DISCONNECTED)
-        
-        """
-        Invoke the connect method of the driver: should connect to mock
-        port agent.  Verify that the connection FSM transitions to CONNECTED,
-        (which means that the FSM should now be reporting the ProtocolState).
-        """
-        test_driver.connect()
-        current_state = test_driver.get_resource_state()
-        self.assertEqual(current_state, DriverProtocolState.UNKNOWN)
-
-        self.reset_test_vars()
-        
-        test_driver._protocol._handler_command_set({Parameter.OUTPUTSAL: True})
-
-        
-    def test_parse_ds(self):
-        """
-        Create a mock port agent
-        """
-        mock_port_agent = Mock(spec=PortAgentClient)
-
-        """
-        Instantiate the driver class directly (no driver client, no driver
-        client, no zmq driver process, no driver process; just own the driver)
-        """                  
-        test_driver = InstrumentDriver(self.my_event_callback)
-        
-        current_state = test_driver.get_resource_state()
-        self.assertEqual(current_state, DriverConnectionState.UNCONFIGURED)
-        
-        """
-        Now configure the driver with the mock_port_agent, verifying
-        that the driver transitions to that state
-        """
-        config = {'mock_port_agent' : mock_port_agent}
-        test_driver.configure(config = config)
-
-        current_state = test_driver.get_resource_state()
-        self.assertEqual(current_state, DriverConnectionState.DISCONNECTED)
-        
-        """
-        Invoke the connect method of the driver: should connect to mock
-        port agent.  Verify that the connection FSM transitions to CONNECTED,
-        (which means that the FSM should now be reporting the ProtocolState).
-        """
-        test_driver.connect()
-        current_state = test_driver.get_resource_state()
-        self.assertEqual(current_state, DriverProtocolState.UNKNOWN)
-
-        self.reset_test_vars()
-        test_ds_response = "output salinity = yes, output sound velocity = no\r\n"
-        
-        test_driver._protocol._parse_dsdc_response(test_ds_response, '<Executed/>')
- 
-      
-    def test_protocol_handler_command_enter(self):
-        """
-        """
-        test_driver = InstrumentDriver(self.my_event_callback)
-        test_driver._build_protocol()
-        test_protocol = test_driver._protocol
-        _update_params_mock = Mock(spec="_update_params")
-        test_protocol._update_params = _update_params_mock
-
-        _update_driver_event = Mock(spec="driver_event")
-        test_protocol._driver_event = _update_driver_event
-        args = []
-        kwargs =  dict({'timeout': 30,})
-
-        ret = test_protocol._handler_command_enter(*args, **kwargs)
-        self.assertEqual(ret, None)
-        self.assertEqual(str(_update_params_mock.mock_calls), "[call()]")
-        self.assertEqual(str(_update_driver_event.mock_calls), "[call('DRIVER_ASYNC_EVENT_STATE_CHANGE')]")
-
-    @unittest.skip("This is here for manual debugging.")    
-    def test_manually(self):
-        """
-        """
-        """
-        Create a mock port agent
-        """
-        mock_port_agent = Mock(spec=PortAgentClient)
-
-        """
-        Instantiate the driver class directly (no driver client, no driver
-        client, no zmq driver process, no driver process; just own the driver)
-        """                  
-        test_driver = InstrumentDriver(self.my_event_callback)
-        
-        current_state = test_driver.get_resource_state()
-        self.assertEqual(current_state, DriverConnectionState.UNCONFIGURED)
-        
-        """
-        Now configure the driver with the mock_port_agent, verifying
-        that the driver transitions to that state
-        """
-        config = {'mock_port_agent' : mock_port_agent}
-        test_driver.configure(config = config)
-
-        current_state = test_driver.get_resource_state()
-        self.assertEqual(current_state, DriverConnectionState.DISCONNECTED)
-        
-        """
-        Invoke the connect method of the driver: should connect to mock
-        port agent.  Verify that the connection FSM transitions to CONNECTED,
-        (which means that the FSM should now be reporting the ProtocolState).
-        """
-        test_driver.connect()
-        current_state = test_driver.get_resource_state()
-        self.assertEqual(current_state, DriverProtocolState.UNKNOWN)
-
-        _wakeup = Mock(spec="_wakeup")
-        test_driver._protocol._wakeup = _wakeup
-        
-        def side_effect(timeout):
-            return Prompt.EXECUTED
-        _wakeup.side_effect = side_effect
-
-
-        args = []
-        kwargs = dict({})
-        ret = test_driver._protocol._handler_unknown_discover(*args, **kwargs)
-
-
-    @unittest.skip("Doesn't work because the set_handler tries to update variables.")    
-    def test_fsm_handler(self):
-        """
-        Create a mock port agent
-        """
-        mock_port_agent = Mock(spec=PortAgentClient)
-
-        """
-        Instantiate the driver class directly (no driver client, no driver
-        client, no zmq driver process, no driver process; just own the driver)
-        """                  
-        test_driver = InstrumentDriver(self.my_event_callback)
-        
-        """
-        Put the driver into test mode
-        """
-        test_driver.set_test_mode(True)
-
-        current_state = test_driver.get_resource_state()
-        self.assertEqual(current_state, DriverConnectionState.UNCONFIGURED)
-        
-        """
-        Now configure the driver with the mock_port_agent, verifying
-        that the driver transitions to that state
-        """
-        config = {'mock_port_agent' : mock_port_agent}
-        test_driver.configure(config = config)
-
-        current_state = test_driver.get_resource_state()
-        self.assertEqual(current_state, DriverConnectionState.DISCONNECTED)
-        
-        """
-        Invoke the connect method of the driver: should connect to mock
-        port agent.  Verify that the connection FSM transitions to CONNECTED,
-        (which means that the FSM should now be reporting the ProtocolState).
-        """
-        test_driver.connect()
-        current_state = test_driver.get_resource_state()
-        self.assertEqual(current_state, DriverProtocolState.UNKNOWN)
-
-        self.reset_test_vars()
-        
-        _update_params_mock = Mock(spec="_update_params")
-        test_driver._protocol._update_params = _update_params_mock
-
-        #_update_driver_event = Mock(spec="driver_event")
-        test_driver._protocol._driver_event = self.my_event_callback
-        args = []
-        kwargs =  dict({'timeout': 30,})
-
-        """
-        Force the driver state to COMMAND
-        """
-        test_driver.test_force_state(state = DriverProtocolState.COMMAND)
-        current_state = test_driver.get_resource_state()
-        self.assertEqual(current_state, DriverProtocolState.COMMAND)
-
-        args = [{Parameter.OUTPUTSAL: True}]
-        kwargs = {}
-
-        test_driver._connection_fsm.on_event(DriverEvent.SET, DriverEvent.SET, *args, **kwargs)
-        #test_driver._protocol._handler_command_set({Parameter.OUTPUTSAL: True})
-
-        
->>>>>>> 5697a38d
 ###############################################################################
 #                            INTEGRATION TESTS                                #
 #     Integration test test the direct driver / instrument interaction        #
