--- conflicted
+++ resolved
@@ -130,10 +130,6 @@
 
         self.mock_read.assert_called_once_with(self.stream_id, '')
         self.mock_delete.assert_called_once_with(self.stream_id)
-<<<<<<< HEAD
-=======
-        self.assertEqual(None, ret)
->>>>>>> eb111435
 
     def test_delete_stream_not_found(self):
         self.mock_read.return_value = None
